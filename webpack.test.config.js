const path = require("path");
const { IgnorePlugin } = require("webpack");
const { plugins } = require("./webpack.config");

module.exports = {
    mode: "development",
    node: {
        global: false
    },
    entry: {
        "nmshd.crypto.test": "./dist-test/index"
    },
    output: {
        path: path.resolve(__dirname, "lib-web"),
        filename: "[name].js",
        library: "NMSHDCryptoTest",
        umdNamedDefine: true
    },
    resolve: {
        extensions: [".js", ".json"],
        alias: {
            "@nmshd/crypto": __dirname
        }
    },
    devtool: "source-map",
    externals: {
        chai: "chai",
<<<<<<< HEAD
        "@nmshd/crypto": "NMSHDCrypto",
        "@js-soft/ts-serval": "TSServal"
    },
    plugins: [new IgnorePlugin({ resourceRegExp: /rs\-crypto\-node/g })]
=======
        path: "NMSHDCrypto",
        crypto: "NMSHDCrypto"
    }
>>>>>>> 01d07135
};<|MERGE_RESOLUTION|>--- conflicted
+++ resolved
@@ -1,6 +1,6 @@
 const path = require("path");
 const { IgnorePlugin } = require("webpack");
-const { plugins } = require("./webpack.config");
+/* const { plugins } = require("./webpack.config"); */
 
 module.exports = {
     mode: "development",
@@ -25,14 +25,8 @@
     devtool: "source-map",
     externals: {
         chai: "chai",
-<<<<<<< HEAD
-        "@nmshd/crypto": "NMSHDCrypto",
-        "@js-soft/ts-serval": "TSServal"
+        path: "NMSHDCrypto",
+        crypto: "NMSHDCrypto"
     },
     plugins: [new IgnorePlugin({ resourceRegExp: /rs\-crypto\-node/g })]
-=======
-        path: "NMSHDCrypto",
-        crypto: "NMSHDCrypto"
-    }
->>>>>>> 01d07135
 };