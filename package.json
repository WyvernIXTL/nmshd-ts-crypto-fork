--- conflicted
+++ resolved
@@ -39,18 +39,11 @@
         "uuid": "^11.1.0"
     },
     "devDependencies": {
-<<<<<<< HEAD
-        "@js-soft/eslint-config-ts": "^1.6.13",
-        "@js-soft/license-check": "1.0.9",
-        "@js-soft/ts-serval": "^2.0.12",
         "@nmshd/rs-crypto-node": "^0.12.1",
-        "@types/chai": "^5.0.0",
-=======
         "@js-soft/eslint-config-ts": "^1.6.14",
         "@js-soft/license-check": "^1.0.9",
         "@js-soft/ts-serval": "^2.0.12",
         "@types/chai": "^5.2.2",
->>>>>>> 01d07135
         "@types/libsodium-wrappers-sumo": "^0.7.8",
         "@types/mocha": "^10.0.10",
         "@types/node": "^22.15.21",
